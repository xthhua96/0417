import torch
import h5py
from torch.utils.data import Dataset
from torch.utils.data import DataLoader
import queue as Queue
import threading
from typing import List
from typing import Tuple
import numpy as np

from tool import load_config
from tool import get_paths


class DataLoaderX(DataLoader):
    def __init__(self, local_rank, **kwargs):
        super(DataLoaderX, self).__init__(**kwargs)
        self.stream = torch.cuda.Stream(local_rank)
        self.local_rank = local_rank

    def __iter__(self):
        self.iter = super(DataLoaderX, self).__iter__()
        self.iter = BackgroundGenerator(self.iter, self.local_rank)
        self._preload()
        return self

    def _preload(self):
        self.batch = next(self.iter, None)
        if self.batch is None:
            self.iter = None
            return
        with torch.cuda.stream(self.stream):
<<<<<<< HEAD
            # for k in range(len(self.batch)):
            #     self.batch[k] = self.batch[k].to(self.local_rank, non_blocking=True)
            features, labels = self.batch
            features = features.to(self.local_rank, non_blocking=True)
            labels = labels.to(self.local_rank, non_blocking=True)
            self.batch = features, labels
=======
            features, labels = self.batch
            features = features.to(self.local_rank, non_blocking=True)
            labels = labels.to(self.local_rank, non_blocking=True)
            self.batch = (features, labels)
>>>>>>> 3a96d3bb

    def __next__(self):
        torch.cuda.current_stream().wait_stream(self.stream)
        batch = self.batch
        if self.batch is None:
            raise StopIteration
        self._preload()
        return batch


class BackgroundGenerator(threading.Thread):
    def __init__(self, generator, local_rank, max_prefetch=6):
        super(BackgroundGenerator, self).__init__()
        self.queue = Queue.Queue(max_prefetch)
        self.generator = generator
        self.local_rank = local_rank
        self.daemon = True
        self.start()

    def run(self):
        torch.cuda.set_device(self.local_rank)
        for item in self.generator:
            self.queue.put(item)
        self.queue.put(None)

    def next(self):
        next_item = self.queue.get()
        if next_item is None:
            raise StopIteration
        return next_item

    def __next__(self):
        return self.next()

    def __iter__(self):
        return self


class TokenDatasetV1(Dataset):
    def __init__(
        self,
        local_rank: int = 0,
        vocab_peak: int = (256, 256),
    ):
        super(TokenDatasetV1, self).__init__()
        config = load_config()
        _, dataset_path, _ = get_paths(config)
        self.local_rank = local_rank
        self.vocab_peak = vocab_peak
        self.dataset_file = h5py.File(dataset_path, "r")
        self.tokens_list = self.dataset_file["records"]
        self.num = self.dataset_file.attrs["total_records"]

    def __len__(self) -> int:
        return self.num

    def __getitem__(self, idx: int) -> np.ndarray:
        return self.tokens_list[idx]


def preprocess_token_ids(token_ids: np.ndarray) -> torch.Tensor:
    tensor = torch.zeros(256 * 256, dtype=torch.float)
    valid_indices = token_ids[(token_ids >= 0) & (token_ids < 256 * 256)]

    tensor[valid_indices] = 1.0
    return tensor.view(256, 256).unsqueeze(0).repeat(3, 1, 1)


def padding(batch_input: List[List[Tuple[torch.Tensor, torch.Tensor]]]):
    max_len = max(len(l) for l in batch_input)
    for input_list in batch_input:
        while len(input_list) < max_len:
            input_list.append(
                (
                    torch.zeros((3, 256, 256), dtype=torch.float),
                    torch.tensor(-2025, dtype=torch.long)
                )
            )
    features = []
    labels = []
    for i in range(max_len):
        a_features = []
        a_labels = []
        for j in range(len(batch_input)):
            a_features.append(batch_input[j][i][0])
            a_labels.append(batch_input[j][i][1])
        features.append(torch.stack(a_features, dim=0))
        labels.append(torch.stack(a_labels, dim=0))
    features = torch.stack(features, dim=0)
    labels = torch.stack(labels, dim=0)
    return features, labels


def my_collate_fn(batch: List[np.ndarray]):
    features = []
    labels = []
    for token_ids in batch:
        for i in range(1, len(token_ids) - 1, 2):
            features.append(preprocess_token_ids(token_ids[:i]))
            labels.append(torch.tensor(token_ids[i], dtype=torch.long)) 
    features = torch.stack(features, dim=0)
    labels = torch.stack(labels, dim=0)
    return features, labels


if __name__ == "__main__":
    dataset = TokenDatasetV1()
    # print(dataset[0])
    # print(type(dataset[0]))
    dataloader = DataLoaderX(
        local_rank=0,
        dataset=dataset,
        batch_size=16,
        shuffle=True,
        num_workers=2,
        collate_fn=my_collate_fn,
    )
    for i, batch in enumerate(dataloader):
        # print(i)
        print(batch[0].shape)
        print(batch[1].shape)
        if i == 3:
            break

        # for i in range(batch[0].size(0)):
        #     print(batch[0][i].shape)
        #     print(batch[1][i].shape)
            # break
        <|MERGE_RESOLUTION|>--- conflicted
+++ resolved
@@ -30,19 +30,10 @@
             self.iter = None
             return
         with torch.cuda.stream(self.stream):
-<<<<<<< HEAD
-            # for k in range(len(self.batch)):
-            #     self.batch[k] = self.batch[k].to(self.local_rank, non_blocking=True)
-            features, labels = self.batch
-            features = features.to(self.local_rank, non_blocking=True)
-            labels = labels.to(self.local_rank, non_blocking=True)
-            self.batch = features, labels
-=======
             features, labels = self.batch
             features = features.to(self.local_rank, non_blocking=True)
             labels = labels.to(self.local_rank, non_blocking=True)
             self.batch = (features, labels)
->>>>>>> 3a96d3bb
 
     def __next__(self):
         torch.cuda.current_stream().wait_stream(self.stream)
@@ -118,7 +109,7 @@
             input_list.append(
                 (
                     torch.zeros((3, 256, 256), dtype=torch.float),
-                    torch.tensor(-2025, dtype=torch.long)
+                    torch.tensor(-2025, dtype=torch.long),
                 )
             )
     features = []
@@ -142,7 +133,7 @@
     for token_ids in batch:
         for i in range(1, len(token_ids) - 1, 2):
             features.append(preprocess_token_ids(token_ids[:i]))
-            labels.append(torch.tensor(token_ids[i], dtype=torch.long)) 
+            labels.append(torch.tensor(token_ids[i], dtype=torch.long))
     features = torch.stack(features, dim=0)
     labels = torch.stack(labels, dim=0)
     return features, labels
@@ -170,5 +161,4 @@
         # for i in range(batch[0].size(0)):
         #     print(batch[0][i].shape)
         #     print(batch[1][i].shape)
-            # break
-        +        # break